import pytest
from unittest.mock import patch, call, Mock
from typing import NamedTuple, Optional
from ray.actor import ActorHandle

from fmeval.eval_algorithms.helper_models.helper_model import BertscoreHelperModel
from fmeval.transforms.summarization_accuracy_metrics import MeteorScore, RougeScore, BertScore, ROUGE_2


@pytest.mark.parametrize("load_modules", [True, False])
def test_meteor_score_init(load_modules):
    """
    GIVEN valid arguments to __init__.
    WHEN a MeteorScore is instantiated.
    THEN _load_modules is called if applicable.
    """
    with patch("fmeval.transforms.summarization_accuracy_metrics.MeteorScore._load_modules") as mock_load_modules:
        MeteorScore(
            target_output_keys=["target_output"],
            model_output_keys=["model_output"],
            output_keys=["meteor"],
            allow_duplicate_input_keys=False,
            load_modules=load_modules,
        )
        if load_modules:
            mock_load_modules.assert_called_once()
        else:
            mock_load_modules.assert_not_called()


def test_meteor_score_call():
    """
    GIVEN a MeteorScore instance.
    WHEN its __call__ method is invoked.
    THEN nltk.translate.meteor_score.single_meteor_score and
     nltk.word_tokenize are called with the correct arguments.

    Note: we don't validate the structure of the __call__ output since
    we already have @validate_call to handle that.
    """
    with patch(
        "fmeval.transforms.summarization_accuracy_metrics.meteor_score.single_meteor_score"
    ) as mock_meteor, patch("fmeval.transforms.summarization_accuracy_metrics.word_tokenize") as mock_word_tokenize:

        mock_word_tokenize.side_effect = ["tokenized_target_output", "tokenized_model_output"]
        ms = MeteorScore(
            target_output_keys=["target_output"],
            model_output_keys=["model_output"],
            output_keys=["meteor"],
            allow_duplicate_input_keys=False,
        )
        sample = {"target_output": "Hello there!", "model_output": "Hi"}
        ms(sample)
        mock_word_tokenize.assert_has_calls([call("Hello there!"), call("Hi")])
        mock_meteor.assert_called_once_with(reference="tokenized_target_output", hypothesis="tokenized_model_output")


def test_rouge_score_init():
    """
    GIVEN valid arguments to __init__.
    WHEN a RougeScore is instantiated.
    THEN hf_evaluate.load("rouge") is called.
    """
    with patch("fmeval.transforms.summarization_accuracy_metrics.hf_evaluate.load") as mock_load:
        RougeScore(
            target_output_keys=["target_output"],
            model_output_keys=["model_output"],
            output_keys=["rouge"],
            allow_duplicate_input_keys=False,
        )
        mock_load.assert_called_once_with("rouge")


def test_rouge_score_call():
    """
    GIVEN a RougeScore instance.
    WHEN its __call__ method is invoked.
    THEN self.rouge_metric.compute is called with the correct arguments.

    Note: we don't validate the structure of the __call__ output since
    we already have @validate_call to handle that.
    """
    with patch("fmeval.transforms.summarization_accuracy_metrics.hf_evaluate.load") as mock_hf_load:
        rouge_type = ROUGE_2
        mock_rouge_metric = Mock()
        mock_rouge_metric.compute = Mock()
        mock_rouge_metric.compute.return_value = {rouge_type: "blah"}
        mock_hf_load.return_value = mock_rouge_metric

        rs = RougeScore(
            target_output_keys=["target_output"],
            model_output_keys=["model_output"],
            output_keys=["rouge"],
            allow_duplicate_input_keys=False,
            rouge_type=rouge_type,
        )
        sample = {"target_output": "Hello there!", "model_output": "Hi"}
        rs(sample)
        mock_rouge_metric.compute.assert_called_once_with(
            predictions=["Hi"],
            references=["Hello there!"],
            use_stemmer=rs.use_stemmer,
            rouge_types=[rs.rouge_type],
        )


def test_bert_score_call_with_bertscore_model_object():
    """
    GIVEN a BertScore instance, where its `bertscore_model` is a BertscoreHelperModel object.
    WHEN its __call__ method is invoked.
    THEN self.bertscore_model is invoked with the correct arguments.

    Note: we don't validate the structure of the __call__ output since
    we already have @validate_call to handle that.
    """
    mock_bertscore_model = Mock(spec=BertscoreHelperModel)
    mock_bertscore_model.get_helper_scores = Mock()

    bs = BertScore(
        target_output_keys=["target_output"],
        model_output_keys=["model_output"],
        output_keys=["bertscore"],
        allow_duplicate_input_keys=False,
        bertscore_model=mock_bertscore_model,
    )
    sample = {"target_output": "Hello there!", "model_output": "Hi"}
    bs(sample)
    mock_bertscore_model.get_helper_scores.assert_called_once_with("Hello there!", "Hi")


def test_bert_score_call_with_target_output_keys_provider():
    """
    GIVEN a BertScore instance with a valid `target_output_keys provider`.
    WHEN its __call__ method is invoked.
    THEN self.bertscore_model is invoked with the correct arguments.
<<<<<<< HEAD
=======

>>>>>>> bc5a15fa
    Note: we don't validate the structure of the __call__ output since
    we already have @validate_call to handle that.
    """
    mock_bertscore_model = Mock(spec=BertscoreHelperModel)
    mock_bertscore_model.get_helper_scores = Mock()

    bs = BertScore(
        target_output_keys=None,
        model_output_keys=["model_output"],
        output_keys=["bertscore"],
        allow_duplicate_input_keys=False,
        target_output_keys_provider="target_output",
        bertscore_model=mock_bertscore_model,
    )
    sample = {"target_output": ["Hello there!"], "model_output": "Hi"}
    bs(sample)
    mock_bertscore_model.get_helper_scores.assert_called_once_with("Hello there!", "Hi")


<<<<<<< HEAD
=======
def test_bertscore_multiple_targets_max_score():
    """
    GIVEN a BertScore instance with multiple possible target answers.
    WHEN its __call__ method is invoked.
    THEN the maximum score is returned.
    """
    mock_bertscore_model = Mock(spec=BertscoreHelperModel)
    mock_bertscore_model.get_helper_scores = Mock()

    output_scores = [0.2, 0.1, 0.3]
    mock_bertscore_model.get_helper_scores.side_effect = output_scores

    bs = BertScore(
        target_output_keys=None,
        model_output_keys=["model_output"],
        output_keys=["bertscore"],
        allow_duplicate_input_keys=False,
        target_output_keys_provider="target_output",
        bertscore_model=mock_bertscore_model,
    )
    sample = {"target_output": ["random output", "hello", "something"], "model_output": "hello"}
    output = bs(sample)

    mock_bertscore_model.get_helper_scores.assert_has_calls(
        [call("random output", "hello"), call("hello", "hello"), call("something", "hello")]
    )
    assert output["bertscore"] == pytest.approx(max(output_scores), rel=1e-5)


>>>>>>> bc5a15fa
def test_bert_score_call_with_ray_actor_handle():
    """
    GIVEN a BertScore instance, where its `bertscore_model` is a Ray actor handle.
    WHEN its __call__ method is invoked.
    THEN the correct Ray APIs are called.

    Note: we don't validate the structure of the __call__ output since
    we already have @validate_call to handle that.
    """
    mock_bertscore_model = Mock(spec=ActorHandle)
    mock_bertscore_model.get_helper_scores = Mock()
    mock_bertscore_model.get_helper_scores.remote = Mock(return_value="remote invocation result")

    with patch("fmeval.transforms.summarization_accuracy_metrics.ray.get") as mock_ray_get:
        bs = BertScore(
            target_output_keys=["target_output"],
            model_output_keys=["model_output"],
            output_keys=["bertscore"],
            allow_duplicate_input_keys=False,
            bertscore_model=mock_bertscore_model,
        )
        sample = {"target_output": "Hello there!", "model_output": "Hi"}
        bs(sample)
        mock_bertscore_model.get_helper_scores.remote.assert_called_once_with("Hello there!", "Hi")
        mock_ray_get.assert_called_once_with("remote invocation result")


class TestCaseMetricNumericalValues(NamedTuple):
    model_output: str
    target_output: str
    expected_score: float
    rouge_type: Optional[str] = None


@pytest.mark.parametrize(
    "test_case",
    [
        TestCaseMetricNumericalValues(
            model_output="I like cake.",
            target_output="I like cake.",
            expected_score=0.9921875,
        ),
        TestCaseMetricNumericalValues(
            model_output="Berlin: Art, Heritage, Exhibitions Hub.",
            target_output="Berlin: an art metropolis.",
            expected_score=0.5009920634920636,
        ),
    ],
)
def test_meteor_numerical_values(test_case):
    ms = MeteorScore(
        target_output_keys=["target_output"],
        model_output_keys=["model_output"],
        output_keys=["meteor"],
        allow_duplicate_input_keys=False,
    )
    sample = {"target_output": test_case.target_output, "model_output": test_case.model_output}
    output = ms(sample)
    assert output["meteor"] == pytest.approx(test_case.expected_score, rel=1e-5)


@pytest.mark.parametrize(
    "test_case",
    [
        TestCaseMetricNumericalValues(
            model_output="I like cake.", target_output="I like cake.", expected_score=1.0, rouge_type="rouge1"
        ),
        TestCaseMetricNumericalValues(
            model_output="Berlin: Art, Heritage, Exhibitions Hub.",
            target_output="Berlin: an art metropolis.",
            expected_score=0.4444444444444445,
            rouge_type="rouge1",
        ),
        TestCaseMetricNumericalValues(
            model_output="I like cake.", target_output="I like cake.", expected_score=1.0, rouge_type="rouge2"
        ),
        TestCaseMetricNumericalValues(
            model_output="Berlin: Art, Heritage, Exhibitions Hub.",
            target_output="Berlin: an art metropolis.",
            expected_score=0.0,
            rouge_type="rouge2",
        ),
        TestCaseMetricNumericalValues(
            model_output="I like cake.", target_output="I like cake.", expected_score=1.0, rouge_type="rougeL"
        ),
        TestCaseMetricNumericalValues(
            model_output="Berlin: Art, Heritage, Exhibitions Hub.",
            target_output="Berlin: an art metropolis.",
            expected_score=0.4444444444444445,
            rouge_type="rougeL",
        ),
    ],
)
def test_get_rouge_score(test_case):
    rs = RougeScore(
        target_output_keys=["target_output"],
        model_output_keys=["model_output"],
        output_keys=["rouge"],
        allow_duplicate_input_keys=False,
        rouge_type=test_case.rouge_type,
    )
    sample = {"target_output": test_case.target_output, "model_output": test_case.model_output}
    output = rs(sample)
    assert output["rouge"] == pytest.approx(test_case.expected_score, rel=1e-5)<|MERGE_RESOLUTION|>--- conflicted
+++ resolved
@@ -133,10 +133,7 @@
     GIVEN a BertScore instance with a valid `target_output_keys provider`.
     WHEN its __call__ method is invoked.
     THEN self.bertscore_model is invoked with the correct arguments.
-<<<<<<< HEAD
-=======
-
->>>>>>> bc5a15fa
+
     Note: we don't validate the structure of the __call__ output since
     we already have @validate_call to handle that.
     """
@@ -156,8 +153,6 @@
     mock_bertscore_model.get_helper_scores.assert_called_once_with("Hello there!", "Hi")
 
 
-<<<<<<< HEAD
-=======
 def test_bertscore_multiple_targets_max_score():
     """
     GIVEN a BertScore instance with multiple possible target answers.
@@ -187,7 +182,6 @@
     assert output["bertscore"] == pytest.approx(max(output_scores), rel=1e-5)
 
 
->>>>>>> bc5a15fa
 def test_bert_score_call_with_ray_actor_handle():
     """
     GIVEN a BertScore instance, where its `bertscore_model` is a Ray actor handle.
