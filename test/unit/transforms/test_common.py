--- conflicted
+++ resolved
@@ -1,12 +1,7 @@
 import pytest
 from unittest.mock import patch
 
-<<<<<<< HEAD
-from fmeval.transforms.common import GeneratePrompt, GetModelResponses, Mean
-from fmeval.util import EvalAlgorithmInternalError
-=======
 from fmeval.transforms.common import GeneratePrompt, GetModelOutputs, Mean
->>>>>>> 6d0786dd
 
 
 def test_generate_prompt_init():
@@ -48,17 +43,12 @@
     THEN the instance's attributes match what is expected.
     """
     with patch("fmeval.transforms.common.ModelRunner") as mock_model_runner:
-<<<<<<< HEAD
-        get_model_response = GetModelResponses(
-            input_key_to_response_keys={"prompt": [("model_output",)]}, model_runner=mock_model_runner
-=======
         get_model_outputs = GetModelOutputs(
             input_to_output_keys={
                 "prompt_a": ["model_output_1", "model_output_2"],
                 "prompt_b": ["model_output_3", "model_output_4"],
             },
             model_runner=mock_model_runner,
->>>>>>> 6d0786dd
         )
         assert get_model_outputs.input_keys == ["prompt_a", "prompt_b"]
         assert get_model_outputs.output_keys == ["model_output_1", "model_output_2", "model_output_3", "model_output_4"]
@@ -69,11 +59,7 @@
 @pytest.mark.parametrize("log_prob", [None, -0.162])
 def test_get_model_response_call_success(model_output, log_prob):
     """
-<<<<<<< HEAD
-    GIVEN a GetModelResponses instance.
-=======
     GIVEN a GetModelOutputs instance.
->>>>>>> 6d0786dd
     WHEN its __call__ method is called on a record.
     THEN the output contains the model_output portion of the model
         response payload and does *not* include the log probability
@@ -81,13 +67,8 @@
     """
     with patch("fmeval.transforms.common.ModelRunner") as mock_model_runner:
         mock_model_runner.predict.return_value = (model_output, log_prob)
-<<<<<<< HEAD
-        get_model_response = GetModelResponses(
-            input_key_to_response_keys={"input": response_keys}, model_runner=mock_model_runner
-=======
         get_model_outputs = GetModelOutputs(
             input_to_output_keys={"input": ["model_output"]}, model_runner=mock_model_runner
->>>>>>> 6d0786dd
         )
         sample = {"input": "Hello"}
         result = get_model_outputs(sample)
@@ -96,28 +77,16 @@
 
 def test_get_model_outputs_call_multiple_inputs():
     """
-<<<<<<< HEAD
-    GIVEN a GetModelResponses instance with multiple input keys configured.
-=======
     GIVEN a GetModelOutputs instance with multiple input keys configured.
->>>>>>> 6d0786dd
     WHEN its __call__ method is called.
     THEN the correct output is returned.
     """
     with patch("fmeval.transforms.common.ModelRunner") as mock_model_runner:
-<<<<<<< HEAD
-        mock_model_runner.predict.side_effect = [("output 1", -0.162), ("output 2", -0.189), ("output 3", -0.126)]
-        get_model_response = GetModelResponses(
-            input_key_to_response_keys={
-                "input_1": [("output_key_1", "log_prob_key_1"), ("output_key_2", "log_prob_key_2")],
-                "input_2": [("output_key_3", "log_prob_key_3")],
-=======
         mock_model_runner.predict.side_effect = [("output 1", -0.162), ("output 2", -0.189)]
         get_model_outputs = GetModelOutputs(
             input_to_output_keys={
                 "input_1": ["output_key_1"],
                 "input_2": ["output_key_2"],
->>>>>>> 6d0786dd
             },
             model_runner=mock_model_runner,
         )
@@ -134,28 +103,16 @@
 
 def test_get_model_outputs_call_multiple_output_keys():
     """
-<<<<<<< HEAD
-    GIVEN a GetModelResponses instance where the number of output keys corresponding to
-        a particular input key does not match the number of non-null elements in its model runner's
-        predict() response.
-=======
     GIVEN a GetModelOutputs instance with multiple output keys configured for a single input key.
->>>>>>> 6d0786dd
     WHEN its __call__ method is called.
     THEN the correct output is returned.
     """
     with patch("fmeval.transforms.common.ModelRunner") as mock_model_runner:
-<<<<<<< HEAD
-        mock_model_runner.predict.return_value = (model_output, log_prob)
-        get_model_response = GetModelResponses(
-            input_key_to_response_keys={"input": response_keys},
-=======
         mock_model_runner.predict.side_effect = [("output 1", -0.162), ("output 2", -0.189)]
         get_model_outputs = GetModelOutputs(
             input_to_output_keys={
                 "input": ["output_key_1", "output_key_2"],
             },
->>>>>>> 6d0786dd
             model_runner=mock_model_runner,
         )
         sample = {"input": "some input"}
