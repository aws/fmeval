--- conflicted
+++ resolved
@@ -22,11 +22,7 @@
 from fmeval.helper_models import BertscoreModel
 from fmeval.model_runners.model_runner import ModelRunner
 from fmeval.eval_algorithms.helper_models.helper_model import BertscoreHelperModelTypes
-<<<<<<< HEAD
-from fmeval.transforms.common import GeneratePrompt, GetModelResponses
-=======
 from fmeval.transforms.common import GeneratePrompt, GetModelOutputs
->>>>>>> 6d0786dd
 from fmeval.transforms.semantic_perturbations import (
     ButterFinger,
     RandomUppercase,
@@ -223,11 +219,7 @@
         assert isinstance(perturbation, ButterFinger)  # default perturbation type used by config is BUTTER_FINGER
         assert isinstance(gen_prompts, GeneratePrompt)
         assert len(gen_prompts.output_keys) == config.num_perturbations
-<<<<<<< HEAD
-        assert isinstance(model_responses, GetModelResponses)
-=======
         assert isinstance(model_responses, GetModelOutputs)
->>>>>>> 6d0786dd
         assert len(model_responses.output_keys) == config.num_perturbations
         assert isinstance(bert_scores, BertScore)
         assert len(bert_scores.output_keys) == config.num_perturbations
@@ -241,11 +233,7 @@
             baseline_wer = transforms[9]
             update_scores = transforms[10]
 
-<<<<<<< HEAD
-            assert isinstance(baseline_responses, GetModelResponses)
-=======
             assert isinstance(baseline_responses, GetModelOutputs)
->>>>>>> 6d0786dd
             assert len(baseline_responses.output_keys) == config.num_baseline_samples - 1
             assert isinstance(baseline_bert, BertScore)
             assert len(baseline_bert.output_keys) == len(
@@ -407,18 +395,12 @@
     @patch("fmeval.eval_algorithms.general_semantic_robustness.compute_and_aggregate_metrics")
     @patch("fmeval.eval_algorithms.general_semantic_robustness.GeneralSemanticRobustness.build_pipeline")
     @patch("fmeval.eval_algorithms.general_semantic_robustness.verify_model_determinism")
-<<<<<<< HEAD
     @patch("fmeval.eval_algorithms.general_semantic_robustness.create_model_invocation_pipeline")
-=======
-    @patch("fmeval.eval_algorithms.general_semantic_robustness.GetModelOutputs")
-    @patch("fmeval.eval_algorithms.general_semantic_robustness.GeneratePrompt")
->>>>>>> 6d0786dd
     @patch("fmeval.eval_algorithms.general_semantic_robustness.get_dataset")
     @patch("fmeval.eval_algorithms.general_semantic_robustness.get_dataset_configs")
     @patch("fmeval.eval_algorithms.general_semantic_robustness.BertscoreModel")
     def test_evaluate(
         self,
-<<<<<<< HEAD
         mock_bertscore_model,
         mock_get_dataset_configs,
         mock_get_dataset,
@@ -427,17 +409,6 @@
         mock_build_pipeline,
         mock_compute_metrics,
         mock_get_eval_results_path,
-=======
-        bertscore_model,
-        get_dataset_configs,
-        get_dataset,
-        generate_prompt,
-        get_model_outputs,
-        verify_model_determinism,
-        transform_pipeline,
-        build_pipeline,
-        save_dataset,
->>>>>>> 6d0786dd
         test_case,
         config,
     ):
@@ -452,19 +423,7 @@
         )
 
         model_runner = Mock()
-<<<<<<< HEAD
         mock_bertscore_model.return_value = Mock()
-=======
-        bertscore_model.return_value = Mock()
-
-        generate_original_prompt = Mock(spec=GeneratePrompt)
-        generate_original_prompt.output_keys = ["prompt"]
-        generate_prompt.return_value = generate_original_prompt
-
-        get_original_model_outputs = Mock(spec=GetModelOutputs)
-        get_original_model_outputs.output_keys = ["model_output"]
-        get_model_outputs.return_value = get_original_model_outputs
->>>>>>> 6d0786dd
 
         dataset_config = Mock()
         dataset_config.dataset_name = "my_custom_dataset"
@@ -492,21 +451,7 @@
             save=test_case.save,
         )
 
-<<<<<<< HEAD
         mock_build_pipeline.assert_called_with(
-=======
-        generate_prompt.assert_called_with(
-            input_keys=[DatasetColumns.MODEL_INPUT.value.name],
-            output_keys=[DatasetColumns.PROMPT.value.name],
-            prompt_template=test_case.dataset_prompt_template,
-        )
-        get_model_outputs.assert_called_with(
-            input_to_output_keys={DatasetColumns.PROMPT.value.name: [DatasetColumns.MODEL_OUTPUT.value.name]},
-            model_runner=model_runner,
-        )
-        transform_pipeline.assert_called_with([generate_original_prompt, get_original_model_outputs])
-        build_pipeline.assert_called_with(
->>>>>>> 6d0786dd
             model_runner, test_case.dataset_prompt_template, is_deterministic=test_case.is_deterministic
         )
         mock_compute_metrics.assert_called_once_with(
