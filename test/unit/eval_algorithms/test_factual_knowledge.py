import re
from typing import List, NamedTuple
from unittest.mock import patch, Mock

import pytest
import ray
from _pytest.fixtures import fixture
from ray.data import Dataset

from fmeval.constants import (
    DatasetColumns,
)
from fmeval.eval_algorithms import CategoryScore, EvalOutput, EvalScore

from fmeval.eval_algorithms.factual_knowledge import (
    FactualKnowledge,
    FactualKnowledgeConfig,
    FACTUAL_KNOWLEDGE,
    FACTUAL_KNOWLEDGE_QUASI_EXACT,
    _exact_inclusion_score,
    _quasi_exact_inclusion_score,
)
from fmeval.exceptions import EvalAlgorithmClientError

INVALID_TARGET_DELIMITER_ERROR_MESSAGE = (
    "Empty target_output_delimiter is provided. Please either provide a non-empty string, or set it to None"
)
INVALID_LOGICAL_OPERATOR_ERROR_MESSAGE = (
    "Invalid logical_operator is provided. The only valid inputs are strings " '"OR" and "AND".'
)


class TestFactualKnowledge:
    @fixture(scope="module")
    def config(self) -> FactualKnowledgeConfig:
        return FactualKnowledgeConfig(target_output_delimiter="<OR>", logical_operator="OR")
<<<<<<< HEAD

    class TestCaseFactualKnowledgeInvalidConfig(NamedTuple):
        error_message: str
        logical_operator: str
        target_delimiter: str

=======

    class TestCaseFactualKnowledgeInvalidConfig(NamedTuple):
        error_message: str
        logical_operator: str
        target_delimiter: str

>>>>>>> 2c6a402b
    @pytest.mark.parametrize(
        "test_case",
        [
            TestCaseFactualKnowledgeInvalidConfig(
                error_message=INVALID_TARGET_DELIMITER_ERROR_MESSAGE,
                logical_operator="OR",
                target_delimiter="",
            ),
            TestCaseFactualKnowledgeInvalidConfig(
                error_message=INVALID_LOGICAL_OPERATOR_ERROR_MESSAGE,
                logical_operator="",
                target_delimiter="<OR>",
            ),
            TestCaseFactualKnowledgeInvalidConfig(
                error_message=INVALID_LOGICAL_OPERATOR_ERROR_MESSAGE,
                logical_operator="NOT AND",
                target_delimiter="<OR>",
            ),
            TestCaseFactualKnowledgeInvalidConfig(
                error_message=INVALID_LOGICAL_OPERATOR_ERROR_MESSAGE,
                logical_operator="Random",
                target_delimiter="<OR>",
            ),
            TestCaseFactualKnowledgeInvalidConfig(
                error_message=INVALID_LOGICAL_OPERATOR_ERROR_MESSAGE,
                logical_operator="<OR>",
                target_delimiter="<OR>",
            ),
        ],
    )
    def test_factual_knowledge_invalid_config(self, test_case):
        """
        GIVEN invalid inputs for target_output_delimiter and logical_operator
        WHEN FactualKnowledgeConfig is initialized
        THEN correct exception with proper message is raised
        """
        with pytest.raises(EvalAlgorithmClientError, match=re.escape(test_case.error_message)):
            FactualKnowledgeConfig(
                target_output_delimiter=test_case.target_delimiter, logical_operator=test_case.logical_operator
            )

    @patch("src.fmeval.eval_algorithms.factual_knowledge.logging.Logger.warning")
    def test_factual_knowledge_warnings(self, mock_logger):
        """
        GIVEN inconsistent inputs for target_output_delimiter and logical_operator
        WHEN FactualKnowledgeConfig is initialized
        THEN correct warning with proper message is generated
        """
        warning_message = "The target_output_delimiter `{0}` and logical_operator `{1}` are not consistent."
        FactualKnowledgeConfig(target_output_delimiter="<AND>", logical_operator="OR")
        mock_logger.assert_called_with(warning_message.format("<AND>", "OR"))

        FactualKnowledgeConfig(target_output_delimiter="<OR>", logical_operator="AND")
        mock_logger.assert_called_with(warning_message.format("<OR>", "AND"))

    class TestCaseFactualKnowledgeEvaluateSample(NamedTuple):
        model_input: str
        model_output: str
        target_output: str
        target_delimiter: str
        logic_operator: str
        expected_response: List[EvalScore]

    @pytest.mark.parametrize(
        "test_case",
        [
            TestCaseFactualKnowledgeEvaluateSample(
                model_input="London is the capital of",
                model_output="England",
                target_output="England<OR>UK",
                target_delimiter="<OR>",
                logic_operator="OR",
                expected_response=[
                    EvalScore(name=FACTUAL_KNOWLEDGE, value=1.0),
                    EvalScore(name=FACTUAL_KNOWLEDGE_QUASI_EXACT, value=1.0),
                ],
            ),
            TestCaseFactualKnowledgeEvaluateSample(
                model_input="London is the capital of",
                model_output="England or wait Scotland",
                target_output="England<OR>UK",
                target_delimiter="<OR>",
                logic_operator="OR",
                expected_response=[
                    EvalScore(name=FACTUAL_KNOWLEDGE, value=1.0),
                    EvalScore(name=FACTUAL_KNOWLEDGE_QUASI_EXACT, value=1.0),
                ],
            ),
            TestCaseFactualKnowledgeEvaluateSample(
                model_input="London is the capital of",
                model_output="England",
                target_output="India or maybe Pakistan",
                target_delimiter="<OR>",
                logic_operator="OR",
                expected_response=[
                    EvalScore(name=FACTUAL_KNOWLEDGE, value=0.0),
                    EvalScore(name=FACTUAL_KNOWLEDGE_QUASI_EXACT, value=0.0),
                ],
            ),
            TestCaseFactualKnowledgeEvaluateSample(
                model_input="Pulp Fiction was directed by",
                model_output="Quentin Tarantino",
                target_output="QUENTIN TARANTINO",
                target_delimiter="<OR>",
                logic_operator="OR",
                expected_response=[
                    EvalScore(name=FACTUAL_KNOWLEDGE, value=1.0),
                    EvalScore(name=FACTUAL_KNOWLEDGE_QUASI_EXACT, value=1.0),
                ],
            ),
            # Adding tests for quasi-exact inclusion
            TestCaseFactualKnowledgeEvaluateSample(
                model_input="Who is Andrew R. Jassy?",
                model_output="Chief Executive Officer of Amazon.com Inc.",
                target_output="Chief Executive Officer of Amazon.com, Inc.",
                target_delimiter="<OR>",
                logic_operator="OR",
                expected_response=[
                    EvalScore(name=FACTUAL_KNOWLEDGE, value=0.0),
                    EvalScore(name=FACTUAL_KNOWLEDGE_QUASI_EXACT, value=1.0),
                ],
            ),
            TestCaseFactualKnowledgeEvaluateSample(
                model_input="Pulp Fiction was directed by",
                model_output=" Quentin   Tarantino ",
                target_output="QUENTIN TARANTINO",
                target_delimiter="<OR>",
                logic_operator="OR",
                expected_response=[
                    EvalScore(name=FACTUAL_KNOWLEDGE, value=0.0),
                    EvalScore(name=FACTUAL_KNOWLEDGE_QUASI_EXACT, value=1.0),
                ],
            ),
            TestCaseFactualKnowledgeEvaluateSample(
                model_input="Who is Andrew R. Jassy?",
                model_output="Chief Executive Officer of Amazon.com, Inc.",
                target_output="Chief Executive Officer of Amazon.com Inc.",
                target_delimiter="<OR>",
                logic_operator="OR",
                expected_response=[
                    EvalScore(name=FACTUAL_KNOWLEDGE, value=0.0),
                    EvalScore(name=FACTUAL_KNOWLEDGE_QUASI_EXACT, value=1.0),
                ],
            ),
            TestCaseFactualKnowledgeEvaluateSample(
                model_input="Who was the first president of the United States",
                model_output="George Washington - an American Founding Father",
                target_output="George Washington: an American Founding Father",
                target_delimiter="<OR>",
                logic_operator="OR",
                expected_response=[
<<<<<<< HEAD
                    EvalScore(name=EXACT_INCLUSION, value=0.0),
                    EvalScore(name=QUASI_EXACT_INCLUSION, value=1.0),
=======
                    EvalScore(name=FACTUAL_KNOWLEDGE, value=0.0),
                    EvalScore(name=FACTUAL_KNOWLEDGE_QUASI_EXACT, value=1.0),
>>>>>>> 2c6a402b
                ],
            ),
            # tests that all facts are in the model output
            TestCaseFactualKnowledgeEvaluateSample(
                model_input="The three primary colors are",
                model_output="Red, blue, and yellow",
                target_output="Red<AND>Blue<AND>Yellow",
                target_delimiter="<AND>",
                logic_operator="AND",
                expected_response=[
<<<<<<< HEAD
                    EvalScore(name=EXACT_INCLUSION, value=1.0),
                    EvalScore(name=QUASI_EXACT_INCLUSION, value=1.0),
=======
                    EvalScore(name=FACTUAL_KNOWLEDGE, value=1.0),
                    EvalScore(name=FACTUAL_KNOWLEDGE_QUASI_EXACT, value=1.0),
>>>>>>> 2c6a402b
                ],
            ),
            # tests out of order
            TestCaseFactualKnowledgeEvaluateSample(
                model_input="The three primary colors are",
                model_output="The three primary colors are blue, yellow, and red",
                target_output="Red<AND>Blue<AND>Yellow",
                target_delimiter="<AND>",
                logic_operator="AND",
                expected_response=[
<<<<<<< HEAD
                    EvalScore(name=EXACT_INCLUSION, value=1.0),
                    EvalScore(name=QUASI_EXACT_INCLUSION, value=1.0),
=======
                    EvalScore(name=FACTUAL_KNOWLEDGE, value=1.0),
                    EvalScore(name=FACTUAL_KNOWLEDGE_QUASI_EXACT, value=1.0),
>>>>>>> 2c6a402b
                ],
            ),
            TestCaseFactualKnowledgeEvaluateSample(
                model_input="The three primary colors are",
                model_output="Red and blue",
                target_output="Red<AND>Blue<AND>Yellow",
                target_delimiter="<AND>",
                logic_operator="AND",
                expected_response=[
<<<<<<< HEAD
                    EvalScore(name=EXACT_INCLUSION, value=0.0),
                    EvalScore(name=QUASI_EXACT_INCLUSION, value=0.0),
=======
                    EvalScore(name=FACTUAL_KNOWLEDGE, value=0.0),
                    EvalScore(name=FACTUAL_KNOWLEDGE_QUASI_EXACT, value=0.0),
>>>>>>> 2c6a402b
                ],
            ),
            TestCaseFactualKnowledgeEvaluateSample(
                model_input="How do I change the password on my computer?",
                model_output="According to my documents, change your password by first hitting control alt delete. "
                "Then click change my password. Then restart your compute",
                target_output="Control alt delete<AND>Change my password<AND>restart",
                target_delimiter="<AND>",
                logic_operator="AND",
                expected_response=[
<<<<<<< HEAD
                    EvalScore(name=EXACT_INCLUSION, value=1.0),
                    EvalScore(name=QUASI_EXACT_INCLUSION, value=1.0),
=======
                    EvalScore(name=FACTUAL_KNOWLEDGE, value=1.0),
                    EvalScore(name=FACTUAL_KNOWLEDGE_QUASI_EXACT, value=1.0),
>>>>>>> 2c6a402b
                ],
            ),
            TestCaseFactualKnowledgeEvaluateSample(
                model_input="How do I change the password on my computer?",
                model_output="According to my documents, change your password by first hitting control + alt + delete. "
                "Then click change my password. Then, restart your compute",
                target_output="Control alt delete<AND>Change my password<AND>restart",
                target_delimiter="<AND>",
                logic_operator="AND",
<<<<<<< HEAD
=======
                expected_response=[
                    EvalScore(name=FACTUAL_KNOWLEDGE, value=0.0),
                    EvalScore(name=FACTUAL_KNOWLEDGE_QUASI_EXACT, value=1.0),
                ],
            ),
            TestCaseFactualKnowledgeEvaluateSample(
                model_input="How many days can employees work from home at company X?",
                model_output="According to my documents, employees can work from home 10 to 20 days per month.",
                target_output="10<AND>20 days per month",
                target_delimiter="<AND>",
                logic_operator="AND",
                expected_response=[
                    EvalScore(name=FACTUAL_KNOWLEDGE, value=1.0),
                    EvalScore(name=FACTUAL_KNOWLEDGE_QUASI_EXACT, value=1.0),
                ],
            ),
            TestCaseFactualKnowledgeEvaluateSample(
                model_input="How many days can employees work from home at company X?",
                model_output="According to my documents, employees can work from home 15 to 20 days per month.",
                target_output="10<AND>20 days per month",
                target_delimiter="<AND>",
                logic_operator="AND",
>>>>>>> 2c6a402b
                expected_response=[
                    EvalScore(name=FACTUAL_KNOWLEDGE, value=0.0),
                    EvalScore(name=FACTUAL_KNOWLEDGE_QUASI_EXACT, value=0.0),
                ],
            ),
            # none of the target facts are contained in the model output
            TestCaseFactualKnowledgeEvaluateSample(
                model_input="What are the branches of the Federal Government",
                model_output="congress, president, and supreme court",
                target_output="legislative<AND>executive<AND>judicial",
                target_delimiter="<AND>",
                logic_operator="AND",
                expected_response=[
                    EvalScore(name=FACTUAL_KNOWLEDGE, value=0.0),
                    EvalScore(name=FACTUAL_KNOWLEDGE_QUASI_EXACT, value=0.0),
                ],
            ),
            TestCaseFactualKnowledgeEvaluateSample(
                model_input="How many days can employees work from home at company X?",
                model_output="According to my documents, employees can work from home 10 to 20 days per month.",
                target_output="10<AND>20 days per month",
                target_delimiter="<AND>",
                logic_operator="AND",
                expected_response=[
                    EvalScore(name=EXACT_INCLUSION, value=1.0),
                    EvalScore(name=QUASI_EXACT_INCLUSION, value=1.0),
                ],
            ),
            TestCaseFactualKnowledgeEvaluateSample(
                model_input="How many days can employees work from home at company X?",
                model_output="According to my documents, employees can work from home 15 to 20 days per month.",
                target_output="10<AND>20 days per month",
                target_delimiter="<AND>",
                logic_operator="AND",
                expected_response=[
                    EvalScore(name=EXACT_INCLUSION, value=0.0),
                    EvalScore(name=QUASI_EXACT_INCLUSION, value=0.0),
                ],
            ),
            # none of the target facts are contained in the model output
            TestCaseFactualKnowledgeEvaluateSample(
                model_input="What are the branches of the Federal Government",
                model_output="congress, president, and supreme court",
                target_output="legislative<AND>executive<AND>judicial",
                target_delimiter="<AND>",
                logic_operator="AND",
                expected_response=[
                    EvalScore(name=EXACT_INCLUSION, value=0.0),
                    EvalScore(name=QUASI_EXACT_INCLUSION, value=0.0),
                ],
            ),
        ],
    )
    def test_factual_knowledge_evaluate_sample(self, test_case):
        """
        GIVEN valid inputs
        WHEN FactualKnowledge.evaluate_sample is called
        THEN correct EvalScore is returned
        """
        eval_algorithm = FactualKnowledge(
            FactualKnowledgeConfig(
                target_output_delimiter=test_case.target_delimiter,
                logical_operator=test_case.logic_operator,
            )
        )
        actual_response = eval_algorithm.evaluate_sample(test_case.target_output, test_case.model_output)
        assert test_case.expected_response == actual_response

    class TestCaseFactualKnowledgeEvaluate(NamedTuple):
        input_dataset: Dataset
        expected_response: List[EvalOutput]

    @pytest.mark.parametrize(
        "test_case",
        [
            TestCaseFactualKnowledgeEvaluate(
                input_dataset=ray.data.from_items(
                    [
                        {
                            DatasetColumns.MODEL_INPUT.value.name: "London is the capital of",
                            DatasetColumns.TARGET_OUTPUT.value.name: "England<OR>UK",
                            DatasetColumns.CATEGORY.value.name: "Capitals",
                            DatasetColumns.MODEL_OUTPUT.value.name: "uk",
                        },
                        {
                            DatasetColumns.MODEL_INPUT.value.name: "Paris is the capital of",
                            DatasetColumns.TARGET_OUTPUT.value.name: "France",
                            DatasetColumns.CATEGORY.value.name: "Capitals",
                            DatasetColumns.MODEL_OUTPUT.value.name: "uk",
                        },
                        {
                            DatasetColumns.MODEL_INPUT.value.name: "Pulp Fiction was directed by",
                            DatasetColumns.TARGET_OUTPUT.value.name: "QUENTIN TARANTINO",
                            DatasetColumns.CATEGORY.value.name: "Movies",
                            DatasetColumns.MODEL_OUTPUT.value.name: "Quentin Tarantino",
                        },
                        {
                            DatasetColumns.MODEL_INPUT.value.name: "Dark knight was directed by",
                            DatasetColumns.TARGET_OUTPUT.value.name: "Christopher Nolan<OR>NOLAN",
                            DatasetColumns.CATEGORY.value.name: "Movies",
                            DatasetColumns.MODEL_OUTPUT.value.name: "nolan",
                        },
                        {
                            DatasetColumns.MODEL_INPUT.value.name: "What year did the RMS Titanic Sink?",
                            DatasetColumns.TARGET_OUTPUT.value.name: "1912",
                            DatasetColumns.CATEGORY.value.name: "History",
                            DatasetColumns.MODEL_OUTPUT.value.name: "It was the year of 1912.",
                        },
                        {
                            DatasetColumns.MODEL_INPUT.value.name: "When was the declaration of independence signed?",
                            DatasetColumns.TARGET_OUTPUT.value.name: "July 4, 1776",
                            DatasetColumns.CATEGORY.value.name: "History",
                            DatasetColumns.MODEL_OUTPUT.value.name: "July 4 - 1776",
                        },
                    ]
                ),
                expected_response=[
                    EvalOutput(
                        eval_name="factual_knowledge",
                        dataset_name="my_custom_dataset",
                        prompt_template=None,
                        dataset_scores=[
                            EvalScore(name=FACTUAL_KNOWLEDGE, value=2 / 3),
                            EvalScore(name=FACTUAL_KNOWLEDGE_QUASI_EXACT, value=5 / 6),
                        ],
                        category_scores=[
                            CategoryScore(
                                name="Capitals",
                                scores=[
                                    EvalScore(name=FACTUAL_KNOWLEDGE, value=0.5),
                                    EvalScore(name=FACTUAL_KNOWLEDGE_QUASI_EXACT, value=0.5),
                                ],
                            ),
                            CategoryScore(
                                name="Movies",
                                scores=[
                                    EvalScore(name=FACTUAL_KNOWLEDGE, value=1.0),
                                    EvalScore(name=FACTUAL_KNOWLEDGE_QUASI_EXACT, value=1.0),
                                ],
                            ),
                            CategoryScore(
                                name="History",
                                scores=[
                                    EvalScore(name=FACTUAL_KNOWLEDGE, value=0.5),
                                    EvalScore(name=FACTUAL_KNOWLEDGE_QUASI_EXACT, value=1.0),
                                ],
                            ),
                        ],
                        output_path="/tmp/eval_results/factual_knowledge_my_custom_dataset.jsonl",
                    )
                ],
            )
        ],
    )
    @patch("fmeval.eval_algorithms.factual_knowledge.validate_dataset")
    @patch("fmeval.eval_algorithms.factual_knowledge.get_dataset")
    @patch("fmeval.eval_algorithms.factual_knowledge.get_dataset_configs")
    def test_factual_knowledge_evaluate_without_model(
        self, mock_get_dataset_configs, mock_get_dataset, mock_validate_dataset, test_case, config
    ):
        """
        GIVEN a valid dataset and no model.
        WHEN FactualKnowledge.evaluate is called.
        THEN the correct output is returned.
        """
        dataset_config = Mock()
        dataset_config.dataset_name = "my_custom_dataset"
        mock_get_dataset_configs.return_value = [dataset_config]

        mock_get_dataset.return_value = test_case.input_dataset
        eval_algorithm = FactualKnowledge(config)
        output = eval_algorithm.evaluate(model=None, dataset_config=dataset_config)
        mock_validate_dataset.assert_called_once_with(
            mock_get_dataset.return_value, [DatasetColumns.TARGET_OUTPUT.value.name]
        )
        assert output == test_case.expected_response

    class TestCaseFactualKnowledgeEvalScore(NamedTuple):
        model_output: str
        target_output: str
        expected_score: float

    @pytest.mark.parametrize(
        "test_case",
        [
            TestCaseFactualKnowledgeEvalScore(
                model_output="I live in New York!",
                target_output="i     live in new york.",
                expected_score=0,
            ),
            TestCaseFactualKnowledgeEvalScore(
                model_output="THis Is A BAD mOvie",
                target_output="This is a bad movie",
                expected_score=1,
            ),
            TestCaseFactualKnowledgeEvalScore(
                model_output="inclusion but not exact",
                target_output="inclusion",
                expected_score=1,
            ),
            TestCaseFactualKnowledgeEvalScore(
                model_output="Testing words in the middle",
                target_output="Testing in the middle",
                expected_score=0,
            ),
            TestCaseFactualKnowledgeEvalScore(
                model_output="random; punctuation",
                target_output="random punctuation",
                expected_score=0,
            ),
            TestCaseFactualKnowledgeEvalScore(
                model_output="completely different phrase",
                target_output="the correct answer",
                expected_score=0,
            ),
            TestCaseFactualKnowledgeEvalScore(
                model_output="Exact answer",
                target_output="Exact answer",
                expected_score=1,
            ),
        ],
    )
    def test_exact_inclusion_score(self, test_case):
        assert (
            _exact_inclusion_score(model_output=test_case.model_output, target_output=test_case.target_output)
            == test_case.expected_score
        )

    @pytest.mark.parametrize(
        "test_case",
        [
            TestCaseFactualKnowledgeEvalScore(
                model_output="I live in New York!",
                target_output="i     live in new york.",
                expected_score=1,
            ),
            TestCaseFactualKnowledgeEvalScore(
                model_output="THis Is A BAD mOvie",
                target_output="This is a bad movie",
                expected_score=1,
            ),
            TestCaseFactualKnowledgeEvalScore(
                model_output=" stripped text ",
                target_output="stripped text",
                expected_score=1,
            ),
            TestCaseFactualKnowledgeEvalScore(
                model_output="testing a missing article",
                target_output="testing missing article",
                expected_score=1,
            ),
            TestCaseFactualKnowledgeEvalScore(
                model_output="checking for inclusion",
                target_output="inclusion",
                expected_score=1,
            ),
            TestCaseFactualKnowledgeEvalScore(
                model_output="Testing words in the middle",
                target_output="Testing in the middle",
                expected_score=0,
            ),
            TestCaseFactualKnowledgeEvalScore(
                model_output="random; punctuation",
                target_output="random punctuation",
                expected_score=1,
            ),
            TestCaseFactualKnowledgeEvalScore(
                model_output="completely different phrase",
                target_output="the correct answer",
                expected_score=0,
            ),
            TestCaseFactualKnowledgeEvalScore(
                model_output="Exact answer",
                target_output="Exact answer",
                expected_score=1,
            ),
        ],
    )
    def test_quasi_exact_inclusion_score(self, test_case):
        assert (
            _quasi_exact_inclusion_score(model_output=test_case.model_output, target_output=test_case.target_output)
            == test_case.expected_score
        )<|MERGE_RESOLUTION|>--- conflicted
+++ resolved
@@ -34,21 +34,12 @@
     @fixture(scope="module")
     def config(self) -> FactualKnowledgeConfig:
         return FactualKnowledgeConfig(target_output_delimiter="<OR>", logical_operator="OR")
-<<<<<<< HEAD
 
     class TestCaseFactualKnowledgeInvalidConfig(NamedTuple):
         error_message: str
         logical_operator: str
         target_delimiter: str
 
-=======
-
-    class TestCaseFactualKnowledgeInvalidConfig(NamedTuple):
-        error_message: str
-        logical_operator: str
-        target_delimiter: str
-
->>>>>>> 2c6a402b
     @pytest.mark.parametrize(
         "test_case",
         [
@@ -200,13 +191,8 @@
                 target_delimiter="<OR>",
                 logic_operator="OR",
                 expected_response=[
-<<<<<<< HEAD
-                    EvalScore(name=EXACT_INCLUSION, value=0.0),
-                    EvalScore(name=QUASI_EXACT_INCLUSION, value=1.0),
-=======
-                    EvalScore(name=FACTUAL_KNOWLEDGE, value=0.0),
-                    EvalScore(name=FACTUAL_KNOWLEDGE_QUASI_EXACT, value=1.0),
->>>>>>> 2c6a402b
+                    EvalScore(name=FACTUAL_KNOWLEDGE, value=0.0),
+                    EvalScore(name=FACTUAL_KNOWLEDGE_QUASI_EXACT, value=1.0),
                 ],
             ),
             # tests that all facts are in the model output
@@ -217,13 +203,8 @@
                 target_delimiter="<AND>",
                 logic_operator="AND",
                 expected_response=[
-<<<<<<< HEAD
-                    EvalScore(name=EXACT_INCLUSION, value=1.0),
-                    EvalScore(name=QUASI_EXACT_INCLUSION, value=1.0),
-=======
                     EvalScore(name=FACTUAL_KNOWLEDGE, value=1.0),
                     EvalScore(name=FACTUAL_KNOWLEDGE_QUASI_EXACT, value=1.0),
->>>>>>> 2c6a402b
                 ],
             ),
             # tests out of order
@@ -234,13 +215,8 @@
                 target_delimiter="<AND>",
                 logic_operator="AND",
                 expected_response=[
-<<<<<<< HEAD
-                    EvalScore(name=EXACT_INCLUSION, value=1.0),
-                    EvalScore(name=QUASI_EXACT_INCLUSION, value=1.0),
-=======
                     EvalScore(name=FACTUAL_KNOWLEDGE, value=1.0),
                     EvalScore(name=FACTUAL_KNOWLEDGE_QUASI_EXACT, value=1.0),
->>>>>>> 2c6a402b
                 ],
             ),
             TestCaseFactualKnowledgeEvaluateSample(
@@ -250,13 +226,8 @@
                 target_delimiter="<AND>",
                 logic_operator="AND",
                 expected_response=[
-<<<<<<< HEAD
-                    EvalScore(name=EXACT_INCLUSION, value=0.0),
-                    EvalScore(name=QUASI_EXACT_INCLUSION, value=0.0),
-=======
                     EvalScore(name=FACTUAL_KNOWLEDGE, value=0.0),
                     EvalScore(name=FACTUAL_KNOWLEDGE_QUASI_EXACT, value=0.0),
->>>>>>> 2c6a402b
                 ],
             ),
             TestCaseFactualKnowledgeEvaluateSample(
@@ -267,13 +238,8 @@
                 target_delimiter="<AND>",
                 logic_operator="AND",
                 expected_response=[
-<<<<<<< HEAD
-                    EvalScore(name=EXACT_INCLUSION, value=1.0),
-                    EvalScore(name=QUASI_EXACT_INCLUSION, value=1.0),
-=======
                     EvalScore(name=FACTUAL_KNOWLEDGE, value=1.0),
                     EvalScore(name=FACTUAL_KNOWLEDGE_QUASI_EXACT, value=1.0),
->>>>>>> 2c6a402b
                 ],
             ),
             TestCaseFactualKnowledgeEvaluateSample(
@@ -283,8 +249,6 @@
                 target_output="Control alt delete<AND>Change my password<AND>restart",
                 target_delimiter="<AND>",
                 logic_operator="AND",
-<<<<<<< HEAD
-=======
                 expected_response=[
                     EvalScore(name=FACTUAL_KNOWLEDGE, value=0.0),
                     EvalScore(name=FACTUAL_KNOWLEDGE_QUASI_EXACT, value=1.0),
@@ -307,7 +271,6 @@
                 target_output="10<AND>20 days per month",
                 target_delimiter="<AND>",
                 logic_operator="AND",
->>>>>>> 2c6a402b
                 expected_response=[
                     EvalScore(name=FACTUAL_KNOWLEDGE, value=0.0),
                     EvalScore(name=FACTUAL_KNOWLEDGE_QUASI_EXACT, value=0.0),
@@ -323,6 +286,65 @@
                 expected_response=[
                     EvalScore(name=FACTUAL_KNOWLEDGE, value=0.0),
                     EvalScore(name=FACTUAL_KNOWLEDGE_QUASI_EXACT, value=0.0),
+                ],
+            ),
+            # tests that all facts are in the model output
+            TestCaseFactualKnowledgeEvaluateSample(
+                model_input="The three primary colors are",
+                model_output="Red, blue, and yellow",
+                target_output="Red<AND>Blue<AND>Yellow",
+                target_delimiter="<AND>",
+                logic_operator="AND",
+                expected_response=[
+                    EvalScore(name=EXACT_INCLUSION, value=1.0),
+                    EvalScore(name=QUASI_EXACT_INCLUSION, value=1.0),
+                ],
+            ),
+            # tests out of order
+            TestCaseFactualKnowledgeEvaluateSample(
+                model_input="The three primary colors are",
+                model_output="The three primary colors are blue, yellow, and red",
+                target_output="Red<AND>Blue<AND>Yellow",
+                target_delimiter="<AND>",
+                logic_operator="AND",
+                expected_response=[
+                    EvalScore(name=EXACT_INCLUSION, value=1.0),
+                    EvalScore(name=QUASI_EXACT_INCLUSION, value=1.0),
+                ],
+            ),
+            TestCaseFactualKnowledgeEvaluateSample(
+                model_input="The three primary colors are",
+                model_output="Red and blue",
+                target_output="Red<AND>Blue<AND>Yellow",
+                target_delimiter="<AND>",
+                logic_operator="AND",
+                expected_response=[
+                    EvalScore(name=EXACT_INCLUSION, value=0.0),
+                    EvalScore(name=QUASI_EXACT_INCLUSION, value=0.0),
+                ],
+            ),
+            TestCaseFactualKnowledgeEvaluateSample(
+                model_input="How do I change the password on my computer?",
+                model_output="According to my documents, change your password by first hitting control alt delete. "
+                "Then click change my password. Then restart your compute",
+                target_output="Control alt delete<AND>Change my password<AND>restart",
+                target_delimiter="<AND>",
+                logic_operator="AND",
+                expected_response=[
+                    EvalScore(name=EXACT_INCLUSION, value=1.0),
+                    EvalScore(name=QUASI_EXACT_INCLUSION, value=1.0),
+                ],
+            ),
+            TestCaseFactualKnowledgeEvaluateSample(
+                model_input="How do I change the password on my computer?",
+                model_output="According to my documents, change your password by first hitting control + alt + delete. "
+                "Then click change my password. Then, restart your compute",
+                target_output="Control alt delete<AND>Change my password<AND>restart",
+                target_delimiter="<AND>",
+                logic_operator="AND",
+                expected_response=[
+                    EvalScore(name=EXACT_INCLUSION, value=0.0),
+                    EvalScore(name=QUASI_EXACT_INCLUSION, value=1.0),
                 ],
             ),
             TestCaseFactualKnowledgeEvaluateSample(
