import math
from dataclasses import dataclass
from enum import Enum
from typing import List, Optional, Type, Dict, Tuple

from functional import seq

from amazon_fmeval.constants import MIME_TYPE_JSONLINES
from amazon_fmeval.data_loaders.data_config import DataConfig


@dataclass(frozen=True)
class EvalScore:
    """
    The class that contains the aggregated scores computed for different eval offerings

    :param name: The name of the eval score offering
    :param value: The aggregated score computed for the given eval offering
    """

    name: str
    value: float

    def __eq__(self, other: Type["EvalScore"]):  # type: ignore[override]
        try:
            assert self.name == other.name
            assert math.isclose(self.value, other.value)
            return True
        except AssertionError:
            return False


class EvalAlgorithm(Enum):
    """The evaluation types supported by Amazon Foundation Model Evaluations.

    The evaluation types are used to determine the evaluation metrics for the
    model.
    """

    PROMPT_STEREOTYPING = "prompt_stereotyping"
    FACTUAL_KNOWLEDGE = "factual_knowledge"
    TOXICITY = "toxicity"
    GENERAL_SEMANTIC_ROBUSTNESS = "general_semantic_robustness"
    ACCURACY = "accuracy"
    QA_ACCURACY = "qa_accuracy"
    SUMMARIZATION_ACCURACY = "summarization_accuracy"
    CLASSIFICATION_ACCURACY = "classification_accuracy"

    def __str__(self):
        """
        Returns a prettified name
        """
        return self.name.replace("_", " ")


@dataclass(frozen=True)
class CategoryScore:
    """The class that contains the aggregated scores computed across specific categories in the dataset.

    :param name: The name of the category.
    :param scores: The aggregated score computed for the given category.
    """

    name: str
    scores: List[EvalScore]

    def __eq__(self, other: Type["CategoryScore"]):  # type: ignore[override]
        try:
            assert self.name == other.name
            assert len(self.scores) == len(other.scores)
            assert seq(self.scores).sorted(key=lambda score: score.name).zip(
                seq(other.scores).sorted(key=lambda score: score.name)
            ).filter(lambda item: item[0] == item[1]).len() == len(self.scores)
            return True
        except AssertionError:
            return False


@dataclass(frozen=True)
class EvalOutput:
    """
    The class that contains evaluation scores from `EvalAlgorithmInterface`.

    :param eval_name: The name of the evaluation
    :param dataset_name: The name of dataset used by eval_algo
    :param prompt_template: A template used to compose prompts, only consumed if model_output is not provided in dataset
    :param dataset_scores: The aggregated score computed across the whole dataset.
    :param category_scores: A list of CategoryScore object that contain the scores for each category in the dataset.
    :param output_path: Local path of eval output on dataset. This output contains prompt-response with
    record wise eval scores
    """

    eval_name: str
    dataset_name: str
    dataset_scores: List[EvalScore]
    prompt_template: Optional[str] = None
    category_scores: Optional[List[CategoryScore]] = None
    output_path: Optional[str] = None

    def __post_init__(self):  # pragma: no cover
        """Post initialisation validations for EvalOutput"""
        if not self.category_scores:
            return

        dataset_score_names = [eval_score.name for eval_score in self.dataset_scores]
        if self.category_scores:
            for category_score in self.category_scores:
                assert len(category_score.scores) == len(self.dataset_scores)
                assert dataset_score_names == [
                    category_eval_score.name for category_eval_score in category_score.scores
                ]

    def __eq__(self, other: Type["EvalOutput"]):  # type: ignore[override]
        try:
            assert self.eval_name == other.eval_name
            assert self.dataset_name == other.dataset_name
            assert self.prompt_template == other.prompt_template
            assert self.dataset_scores if other.dataset_scores else not self.dataset_scores
            assert len(self.dataset_scores) == len(other.dataset_scores)
            assert seq(self.dataset_scores).sorted(key=lambda x: x.name).zip(
                seq(other.dataset_scores).sorted(key=lambda x: x.name)
            ).filter(lambda x: x[0] == x[1]).len() == len(self.dataset_scores)
            assert self.category_scores if other.category_scores else not self.category_scores
            if self.category_scores:
                assert seq(self.category_scores).sorted(key=lambda cat_score: cat_score.name).zip(
                    seq(other.category_scores).sorted(key=lambda cat_score: cat_score.name)
                ).filter(lambda item: item[0] == item[1]).len() == len(self.category_scores)
            return True
        except AssertionError:
            return False


class ModelTask(Enum):
    """The different types of tasks that are supported by the evaluations.

    The model tasks are used to determine the evaluation metrics for the
    model.
    """

    NO_TASK = "no_task"
    CLASSIFICATION = "classification"
    QUESTION_ANSWERING = "question_answering"
    SUMMARIZATION = "summarization"


# These mappings are not to be consumed for any use cases and is for representational purposes.
# NO_TASK should have all keys from EvalAlgorithm
MODEL_TASK_EVALUATION_MAP = {
    ModelTask.NO_TASK: [
        EvalAlgorithm.PROMPT_STEREOTYPING,
        EvalAlgorithm.FACTUAL_KNOWLEDGE,
        EvalAlgorithm.TOXICITY,
        EvalAlgorithm.GENERAL_SEMANTIC_ROBUSTNESS,
    ],
    ModelTask.CLASSIFICATION: [
        EvalAlgorithm.CLASSIFICATION_ACCURACY,
    ],
    ModelTask.QUESTION_ANSWERING: [
        EvalAlgorithm.TOXICITY,
        EvalAlgorithm.QA_ACCURACY,
    ],
    ModelTask.SUMMARIZATION: [
        EvalAlgorithm.TOXICITY,
        EvalAlgorithm.SUMMARIZATION_ACCURACY,
    ],
}

# Constants for Built-in dataset names
TREX = "trex"
BOOLQ = "boolq"
TRIVIA_QA = "trivia_qa"
NATURAL_QUESTIONS = "natural_questions"
CROW_PAIRS = "crow-pairs"
CNN_DAILY_MAIL = "cnn_daily_mail"
XSUM = "xsum"
IMDB_MOVIE_REVIEWS = "imdb_movie_reviews"
WOMENS_CLOTHING_ECOMMERCE_REVIEWS = "womens_clothing_ecommerce_reviews"
BOLD = "bold"
WIKITEXT = "wikitext"

# Mapping of Eval algorithms and corresponding Built-in datasets
EVAL_DATASETS: Dict[str, List[str]] = {
    EvalAlgorithm.FACTUAL_KNOWLEDGE.value: [TREX],
    EvalAlgorithm.QA_ACCURACY.value: [BOOLQ, TRIVIA_QA, NATURAL_QUESTIONS],
    EvalAlgorithm.PROMPT_STEREOTYPING.value: [CROW_PAIRS],
    EvalAlgorithm.SUMMARIZATION_ACCURACY.value: [CNN_DAILY_MAIL, XSUM],
<<<<<<< HEAD
    EvalAlgorithm.CLASSIFICATION_ACCURACY.value: [IMDB_MOVIE_REVIEWS, WOMENS_CLOTHING_ECOMMERCE_REVIEWS],
    EvalAlgorithm.GENERAL_SEMANTIC_ROBUSTNESS.value: [BOLD, TREX, WIKITEXT],
=======
    EvalAlgorithm.CLASSIFICATION_ACCURACY.value: [IMDB_MOVIE_REVIEWS],  # WOMENS_CLOTHING_ECOMMERCE_REVIEWS
>>>>>>> 835662cb
}

# Mapping of Default Prompt Template corresponding to eval, built-in dataset pair
# TODO: To be correctly populated
EVAL_PROMPT_TEMPLATES: Dict[Tuple[str, str], str] = {
    (EvalAlgorithm.FACTUAL_KNOWLEDGE.value, TREX): "Answer: $feature",
    (EvalAlgorithm.QA_ACCURACY.value, BOOLQ): "$feature",
    (EvalAlgorithm.QA_ACCURACY.value, TRIVIA_QA): "$feature",
    (EvalAlgorithm.QA_ACCURACY.value, NATURAL_QUESTIONS): "$feature",
    (EvalAlgorithm.PROMPT_STEREOTYPING.value, CROW_PAIRS): "$feature",
    (EvalAlgorithm.SUMMARIZATION_ACCURACY.value, CNN_DAILY_MAIL): "Summarise: $feature",
    (EvalAlgorithm.SUMMARIZATION_ACCURACY.value, XSUM): "Summarise: $feature",
    (EvalAlgorithm.CLASSIFICATION_ACCURACY.value, IMDB_MOVIE_REVIEWS): "$feature",
    (EvalAlgorithm.CLASSIFICATION_ACCURACY.value, WOMENS_CLOTHING_ECOMMERCE_REVIEWS): "$feature",
    (EvalAlgorithm.GENERAL_SEMANTIC_ROBUSTNESS.value, BOLD): "$feature",
    (EvalAlgorithm.GENERAL_SEMANTIC_ROBUSTNESS.value, TREX): "$feature",
    (EvalAlgorithm.GENERAL_SEMANTIC_ROBUSTNESS.value, WIKITEXT): "$feature",
}

# Mapping of Built-in dataset names and their DataConfigs
# TODO: To be updated once datasets are uploaded in S3, update Configs accordingly
DATASET_CONFIGS: Dict[str, DataConfig] = {
    TREX: DataConfig(
        dataset_name=TREX,
        dataset_uri="s3://amazon-fmeval/datasets/trex/trex.jsonl",
        dataset_mime_type=MIME_TYPE_JSONLINES,
        model_input_location="question",
        target_output_location="answers",
        category_location="knowledge_category",
    ),
    BOOLQ: DataConfig(
        dataset_name=BOOLQ,
        dataset_uri="s3://amazon-fmeval/datasets/boolq/boolq.jsonl",
        dataset_mime_type=MIME_TYPE_JSONLINES,
        model_input_location="question",
        target_output_location="answer",
    ),
    TRIVIA_QA: DataConfig(
        dataset_name=TRIVIA_QA,
        dataset_uri="s3://amazon-fmeval/datasets/triviaQA/triviaQA.json",
        dataset_mime_type=MIME_TYPE_JSONLINES,
        model_input_location="question",
        target_output_location="answer",
    ),
    NATURAL_QUESTIONS: DataConfig(
        dataset_name=NATURAL_QUESTIONS,
        dataset_uri="s3://amazon-fmeval/datasets/natural_questions/natural_questions.jsonl",
        dataset_mime_type=MIME_TYPE_JSONLINES,
        model_input_location="question",
        target_output_location="answer",
    ),
    CROW_PAIRS: DataConfig(
        dataset_name=CROW_PAIRS,
        dataset_uri="s3://amazon-fmeval/datasets/crow-pairs/crow-pairs.jsonl",
        dataset_mime_type=MIME_TYPE_JSONLINES,
        sent_more_input_location="sent_more",
        sent_less_input_location="sent_less",
        category_location="bias_type",
    ),
    CNN_DAILY_MAIL: DataConfig(
        dataset_name=CNN_DAILY_MAIL,
        dataset_uri="s3://amazon-fmeval/datasets/cnn_dailymail/cnn_dailymail.jsonl",
        dataset_mime_type=MIME_TYPE_JSONLINES,
        model_input_location="document",
        target_output_location="summary",
    ),
    XSUM: DataConfig(
        dataset_name=XSUM,
        dataset_uri="s3://amazon-fmeval/datasets/xsum/xsum.jsonl",
        dataset_mime_type=MIME_TYPE_JSONLINES,
        model_input_location="document",
        target_output_location="summary",
    ),
    IMDB_MOVIE_REVIEWS: DataConfig(
        dataset_name=IMDB_MOVIE_REVIEWS,
        dataset_uri="s3://amazon-fmeval/datasets/imdb_reviews/imdb_movie_reviews.json",
        dataset_mime_type=MIME_TYPE_JSONLINES,
        model_input_location="text",
        target_output_location="sentiment",
    ),
    # TODO replace dummy link
    WOMENS_CLOTHING_ECOMMERCE_REVIEWS: DataConfig(
        dataset_name=WOMENS_CLOTHING_ECOMMERCE_REVIEWS,
        dataset_uri="dummy link",
        dataset_mime_type=MIME_TYPE_JSONLINES,
        model_input_location="Review Text",
        target_output_location="Recommended IND",
        model_output_location=None,
        category_location="Class Name",
    ),
    # TODO to be populated
    BOLD: DataConfig(
        dataset_name=BOLD,
        dataset_uri="dummy link",
        dataset_mime_type=MIME_TYPE_JSONLINES,
        model_input_location="tba",
        target_output_location="tba",
        model_output_location="tba",
        category_location="tba",
    ),
    # TODO to be populated
    WIKITEXT: DataConfig(
        dataset_name=WIKITEXT,
        dataset_uri="dummy link",
        dataset_mime_type=MIME_TYPE_JSONLINES,
        model_input_location="tba",
        target_output_location="tba",
        model_output_location="tba",
        category_location="tba",
    ),
}<|MERGE_RESOLUTION|>--- conflicted
+++ resolved
@@ -184,12 +184,8 @@
     EvalAlgorithm.QA_ACCURACY.value: [BOOLQ, TRIVIA_QA, NATURAL_QUESTIONS],
     EvalAlgorithm.PROMPT_STEREOTYPING.value: [CROW_PAIRS],
     EvalAlgorithm.SUMMARIZATION_ACCURACY.value: [CNN_DAILY_MAIL, XSUM],
-<<<<<<< HEAD
-    EvalAlgorithm.CLASSIFICATION_ACCURACY.value: [IMDB_MOVIE_REVIEWS, WOMENS_CLOTHING_ECOMMERCE_REVIEWS],
     EvalAlgorithm.GENERAL_SEMANTIC_ROBUSTNESS.value: [BOLD, TREX, WIKITEXT],
-=======
     EvalAlgorithm.CLASSIFICATION_ACCURACY.value: [IMDB_MOVIE_REVIEWS],  # WOMENS_CLOTHING_ECOMMERCE_REVIEWS
->>>>>>> 835662cb
 }
 
 # Mapping of Default Prompt Template corresponding to eval, built-in dataset pair
