--- conflicted
+++ resolved
@@ -138,7 +138,7 @@
         super().__init__(eval_algorithm_config)
         self.eval_name = QA_ACCURACY_SEMANTIC_ROBUSTNESS
         self._eval_algorithm_config = eval_algorithm_config
-        self._is_mode_deterministic: Optional[bool] = None
+        self._is_model_deterministic: Optional[bool] = None
 
         if self._eval_algorithm_config.perturbation_type == BUTTER_FINGER:
             self._perturbation_config = ButterFingerConfig(self._eval_algorithm_config.butter_finger_perturbation_prob)
@@ -207,8 +207,9 @@
                 prompt_column_name=PROMPT_COLUMN_NAME,
             )
 
-            verify_model_determinism(model, dataset, PROMPT_COLUMN_NAME)
-            self._is_mode_deterministic = True
+            self._is_model_deterministic = verify_model_determinism(model, dataset, PROMPT_COLUMN_NAME)
+            if not self._is_model_deterministic:
+                raise EvalAlgorithmClientError("For evaluating semantic robustness, the model should be deterministic.")
 
             dataset = generate_model_predict_response_for_dataset(
                 model=model,
@@ -220,15 +221,11 @@
 
                 def _generate_score_columns(row: Dict[str, Any]) -> Dict[str, Any]:  # pragma: no cover
                     scores = self.evaluate_sample(
-<<<<<<< HEAD
                         model_input=row[MODEL_INPUT_COLUMN_NAME],
                         model=model,
                         target_output=row[TARGET_OUTPUT_COLUMN_NAME],
                         model_output=row[MODEL_OUTPUT_COLUMN_NAME],
-                        prompt_template=prompt_template,
-=======
-                        row[MODEL_INPUT_COLUMN_NAME], model, row[TARGET_OUTPUT_COLUMN_NAME], dataset_prompt_template
->>>>>>> 574cefbb
+                        prompt_template=dataset_prompt_template,
                     )
                     for score in scores:
                         row[score.name] = score.value
@@ -250,7 +247,7 @@
                         output_path=self._eval_results_path,
                     )
                 )
-            self._is_mode_deterministic = None
+            self._is_model_deterministic = None
             if save:
                 save_dataset(
                     dataset=dataset,
@@ -265,16 +262,12 @@
         return eval_outputs
 
     def evaluate_sample(
-<<<<<<< HEAD
         self,
         model_input: str,
         model: ModelRunner,
         target_output: str,
         model_output: Optional[str] = None,
-        prompt_template: str = "$feature",
-=======
-        self, model_input: str, model: ModelRunner, target_output: str, prompt_template: str = DEFAULT_PROMPT_TEMPLATE
->>>>>>> 574cefbb
+        prompt_template: str = DEFAULT_PROMPT_TEMPLATE,
     ) -> List[EvalScore]:  # type: ignore[override]
         """
         Evaluate a single QA record for Semantic Robustness.
@@ -300,7 +293,7 @@
         original_prompt = prompt_composer.compose(model_input)
         original_model_output = model_output if model_output else model.predict(original_prompt)[0]
 
-        if self._is_mode_deterministic is None:
+        if self._is_model_deterministic is None:
             if model.predict(original_prompt)[0] != original_model_output:
                 raise EvalAlgorithmClientError("For evaluating semantic robustness, the model should be deterministic.")
 
