from typing import Optional
from dataclasses import dataclass
from fmeval.util import require
from fmeval.constants import SUPPORTED_MIME_TYPES


@dataclass
class DataConfig:
    """
    Configures the information required by data-loading components.

    Note that the term "location" used below refers to a string
    that can be used to locate the data that comprises a single
    column in the to-be-produced Ray Dataset. As an example,
    when the dataset MIME type is JSON or JSON Lines, the "location"
    is a JMESPath query.

    **Note**:
        Parsing logic used by data loaders make the assumption that
        attributes in this class with the suffix "_location" correspond
        to a "location" (defined above). When adding new attributes to this class,
        if an attribute corresponds to a location, the attribute name must end
        with "_location"

    :param dataset_name: the dataset name
    :param dataset_uri: either a local path or s3 URI representing where the dataset is stored
    :param dataset_mime_type: the MIME type of the dataset file
    :param model_input_location: the location  for model inputs
    :param model_output_location: the location for model outputs
    :param target_output_location: the location for target outputs
    :param category_location: the location for categories
    :param sent_more_input_location: the location for the "sent more"
            inputs (used by the Prompt Stereotyping evaluation algorithm)
    :param sent_less_input_location: the location for the "sent less"
            inputs (used by the Prompt Stereotyping evaluation algorithm)
    :param sent_more_log_prob_location: the location for the "sent more"
            input log probability (used by the Prompt Stereotyping evaluation algorithm)
    :param sent_less_log_prob_location: the location for the "sent less"
            input log probability (used by the Prompt Stereotyping evaluation algorithm).
    :param context_location: the location of the context for RAG evaluations.
    """

    dataset_name: str
    dataset_uri: str
    dataset_mime_type: str
    model_input_location: Optional[str] = None
    model_output_location: Optional[str] = None
    target_output_location: Optional[str] = None
    category_location: Optional[str] = None
    sent_more_input_location: Optional[str] = None
    sent_less_input_location: Optional[str] = None
    sent_more_log_prob_location: Optional[str] = None
    sent_less_log_prob_location: Optional[str] = None
<<<<<<< HEAD
    target_context_location: Optional[str] = None
    retrieved_context_location: Optional[str] = None
=======
    context_location: Optional[str] = None
>>>>>>> e65c10e7

    def __post_init__(self):
        require(
            self.dataset_mime_type in SUPPORTED_MIME_TYPES,
            f"Unsupported MIME type: {self.dataset_mime_type}. "
            f"The following mime types are supported: {SUPPORTED_MIME_TYPES}.",
        )<|MERGE_RESOLUTION|>--- conflicted
+++ resolved
@@ -51,12 +51,7 @@
     sent_less_input_location: Optional[str] = None
     sent_more_log_prob_location: Optional[str] = None
     sent_less_log_prob_location: Optional[str] = None
-<<<<<<< HEAD
-    target_context_location: Optional[str] = None
-    retrieved_context_location: Optional[str] = None
-=======
     context_location: Optional[str] = None
->>>>>>> e65c10e7
 
     def __post_init__(self):
         require(
