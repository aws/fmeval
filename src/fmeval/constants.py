--- conflicted
+++ resolved
@@ -68,12 +68,7 @@
     MODEL_LOG_PROBABILITY = Column(name="model_log_probability")
     TARGET_OUTPUT = Column(name="target_output", should_cast=True)
     CATEGORY = Column(name="category", should_cast=True)
-<<<<<<< HEAD
-    TARGET_CONTEXT = Column(name="target_context", should_cast=True)
-    RETRIEVED_CONTEXT = Column(name="retrieved_context", should_cast=True)
-=======
     CONTEXT = Column(name="context", should_cast=True)
->>>>>>> e65c10e7
     SENT_MORE_INPUT = Column(name="sent_more_input", should_cast=True)
     SENT_LESS_INPUT = Column(name="sent_less_input", should_cast=True)
     SENT_MORE_PROMPT = Column(name="sent_more_prompt")
