--- conflicted
+++ resolved
@@ -49,11 +49,8 @@
     SUMMARIZATION_ACCURACY_SEMANTIC_ROBUSTNESS = "summarization_accuracy_semantic_robustness"
     CLASSIFICATION_ACCURACY = "classification_accuracy"
     CLASSIFICATION_ACCURACY_SEMANTIC_ROBUSTNESS = "classification_accuracy_semantic_robustness"
-<<<<<<< HEAD
     CONTEXT_QUALITY = "context_quality"
-=======
     FAITHFULNESS = "faithfulness"
->>>>>>> 7a2c9980
 
     def __str__(self):
         """
