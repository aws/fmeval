--- conflicted
+++ resolved
@@ -110,27 +110,11 @@
 
         :param eval_algorithm_config: Summarization accuracy semantic robustness evaluation algorithm config.
         """
-<<<<<<< HEAD
+        super().__init__(eval_algorithm_config)
         self.config = eval_algorithm_config
         self.perturbation_transform = get_perturbation_transform(eval_algorithm_config)
         bertscore_model = BertscoreModel(eval_algorithm_config.model_type_for_bertscore)
         self.bertscore_model = bertscore_model
-=======
-        super().__init__(eval_algorithm_config)
-        self.eval_name = EvalAlgorithm.SUMMARIZATION_ACCURACY_SEMANTIC_ROBUSTNESS.value
-        self._eval_algorithm_config = eval_algorithm_config
-
-        if self._eval_algorithm_config.perturbation_type == BUTTER_FINGER:
-            self._perturbation_config = ButterFingerConfig(self._eval_algorithm_config.butter_finger_perturbation_prob)
-        elif self._eval_algorithm_config.perturbation_type == RANDOM_UPPER_CASE:
-            self._perturbation_config = RandomUpperCaseConfig(
-                self._eval_algorithm_config.random_uppercase_corrupt_proportion
-            )
-        else:
-            self._perturbation_config = WhitespaceAddRemoveConfig(
-                self._eval_algorithm_config.whitespace_remove_prob, self._eval_algorithm_config.whitespace_add_prob
-            )
->>>>>>> e215ae91
 
     def _build_pipeline(
         self,
@@ -220,7 +204,7 @@
         target_output: str,
         model: ModelRunner,
         prompt_template: str = DEFAULT_PROMPT_TEMPLATE,
-    ) -> List[EvalScore]:
+    ) -> List[EvalScore]:  # type: ignore[override]
         """Compute summarization accuracy semantic robustness metrics for a single sample.
 
         A sample is defined as a model input and model output pair.
